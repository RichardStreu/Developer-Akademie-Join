--- conflicted
+++ resolved
@@ -69,32 +69,23 @@
 }
 
 export async function editExistingUser(id, user) {
-  if (validateAllInputs()) {
-    let editedUserProfil = getEditUserObject(user);
-    // let isUser = await fetch(baseUrl + `/user/${id}`);
-    // if (!isUser.ok) {
-    //   throw new Error("Contact is not existing");
-    // }
-    let response = await fetch(baseUrl + `/user/${id}/profile.json`, {
-      method: "PATCH",
-      header: {
-        "Content-Type": "application/json",
-      },
-      body: JSON.stringify(editedUserProfil),
-    });
-    if (!response.ok) {
-      throw new Error("Network response was not ok");
-    }
-    renderContactList();
-    renderContactDetails(id);
-    hideEditChosenUserDialog();
-    editUserFeedback();
+  let editedUserProfil = getEditUserObject(user);
+  // let isUser = await fetch(baseUrl + `/user/${id}`);
+  // if (!isUser.ok) {
+  //   throw new Error("Contact is not existing");
+  // }
+  let response = await fetch(baseUrl + `/user/${id}/profile.json`, {
+    method: "PATCH",
+    header: {
+      "Content-Type": "application/json",
+    },
+    body: JSON.stringify(editedUserProfil),
+  });
+  if (!response.ok) {
+    throw new Error("Network response was not ok");
   }
-<<<<<<< HEAD
   selectedUser(id, true);
   hideEditChosenUserDialog();
-=======
->>>>>>> 7c6ea657
 }
 
 export async function loadUsers() {
