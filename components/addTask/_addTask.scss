.addTaskWrapper {
  background-color: rgb(246, 247, 248);
  min-height: calc(100dvh - 96px);
}

.addTaskContainer {
  // max-width: calc(1920px - 232px);
  width: 100%;
  padding: 110px 96px;
  display: flex;
  flex-direction: column;

  h1 {
    font-size: 61px;
    font-weight: 700;
  }

  .addTaskMiddleContent {
    margin-top: 48px;
    margin-bottom: 146px;
    display: flex;
    // justify-content: center;

    p {
      font-size: 20px;
    }

    input {
      height: 50px;
      width: 100%;
      border: 1px solid #d1d1d1;
      border-radius: 10px;
      padding: 12px 16px;
      font-size: 20px;
      &:focus {
        outline: none;
        border: 1px solid #29abe2 !important;
      }
    }

    .addTaskMiddleLeft {
      display: flex;
      flex-direction: column;
      justify-content: space-between;
      width: 488px;
      padding-right: 48px;

      textarea {
        width: 100%;
        height: 120px;
        font-size: 20px;
        padding: 12px 16px;
        border-radius: 10px;
        border: 1px solid #d1d1d1;
        &:focus {
          outline: none;
          border: 1px solid #29abe2 !important;
        }
      }

      .assignedToDropdown {
        height: 50px;
        border: 1px solid #d1d1d1;
        border-radius: 10px;
        padding: 12px 16px;
        padding-left: 0px;
        font-size: 20px;
        background-color: white;
        display: flex;
        justify-content: space-between;
        align-items: center;
        position: relative;
        

        .searchUserToAssign {
          padding: 0;
          border: none;
          height: 48px;
          width: 80%;
          outline: none;
          padding-left: 16px;
        }

        .assignedToDropdownArrow {
          rotate: 180deg;
          border-radius: 12px;
          transition: all 0.1s ease-in;

          &:hover {
            cursor: pointer;
            background-color: #d1d1d192;
          }
        }

        .rotatedArrow {
          rotate: 0deg;
        }
      }

      .contactsToAssign {
        height: 180px;
        width: 100%;
        border-radius: 10px;
        background-color: white;
        overflow-y: auto;
        position: absolute;
        top: 102%;
        left: 0;
        z-index: 2;

        .userListItem {
          padding: 7px 16px;
          display: flex;
          justify-content: space-between;
          align-items: center;

          input {
            height: 16px;
            width: 16px;
            border-radius: 3px;
          }

          .initialsNameWrapper {
            display: flex;
            justify-content: center;
            align-items: center;
            gap: 16px;

            .initialsBox {
              height: 40px;
              width: 40px;
              border-radius: 20px;
              display: flex;
              justify-content: center;
              align-items: center;
              font-size: 12px;
              font-weight: 400;
              color: white;
            }
          }
        }
      }

      .currentAssignation {
        height: 120px;
        width: 100%;
        padding: 7px 0px;
        position: absolute;
        top: 101%;
        left: 0;
        display: flex;
        align-items: flex-start;
        flex-wrap: wrap;
        gap: 12px;
        overflow-y: auto;

        .initialsBox {
          height: 40px;
          width: 40px;
          border-radius: 20px;
          display: flex;
          justify-content: center;
          align-items: center;
          font-size: 12px;
          font-weight: 400;
          color: white;
        }
      }
    }

    .addTaskSeparator {
      width: 2px;
      height: 424px;
      background-color: #d1d1d1;
    }

    .addTaskMiddleRight {
      display: flex;
      flex-direction: column;
      justify-content: space-between;
      width: 488px;
      padding-left: 48px;

      .prioContainer {
        display: flex;
        gap: 16px;
        max-width: 100%;

        .priorities {
          width: 136px;
          padding: 16px 10px;
          font-size: 20px;
          font-weight: 400;
          background-color: white;
          border-radius: 10px;
          box-shadow: 0px 0px 4px 0px rgba(0, 0, 0, 0.1);
          display: flex;
          justify-content: center;
          align-items: center;
          gap: 8px;

          &:hover {
            cursor: pointer;
            box-shadow: 1px 4px 4px 1px rgba(0, 0, 0, 0.25);
          }

          &.urgentPrio {
            background-color: #ff3d00;
            cursor: auto;
            box-shadow: none;
            color: white;

            img {
              filter: brightness(0) invert(1);
            }
          }

          &.mediumPrio {
            background-color: #ffa800;
            cursor: auto;
            box-shadow: none;
            color: white;

            img {
              filter: brightness(0) invert(1);
            }
          }

          &.lowPrio {
            background-color: #7ae229;
            cursor: auto;
            box-shadow: none;
            color: white;

            img {
              filter: brightness(0) invert(1);
            }
          }
        }
      }

      .categoryDropdown {
        height: 50px;
        border: 1px solid #d1d1d1;
        border-radius: 10px;
        padding: 12px 16px;
        font-size: 20px;
        background-color: white;
        display: flex;
        justify-content: space-between;
        position: relative;
        z-index: 2;

        .categoryDropdownArrow {
          rotate: 180deg;
          border-radius: 12px;
          transition: all 0.1s ease-in;

          &:hover {
            cursor: pointer;
            background-color: #d1d1d192;
          }
        }

        .rotatedArrow {
          rotate: 0deg;
        }

        .categorySelectionContainer {
          background-color: white;
          width: 100%;
          height: 100px;
          border-radius: 10px;
          transition: all 0.1s ease-in;
          display: flex;
          flex-direction: column;
          justify-content: space-between;
          position: absolute;

          top: 50px;
          left: 0px;

          p {
            padding: 12px 16px;
            border-radius: 10px;

            &:hover {
              cursor: pointer;
              background-color: #d1d1d192;
            }
          }
        }
      }

      .addSubtaskContainer {
        position: relative;

        svg {
          min-height: 8px !important;
          min-width: 8px !important;
        }

        .subtaskInputContainer {
          height: 50px;
          border: 1px solid #d1d1d1;
          border-radius: 10px;
          padding: 12px 16px;
          padding-left: 0px;
          font-size: 20px;
          background-color: white;
          display: flex;
          justify-content: space-between;
          align-items: center;

          .subtaskInput {
            width: 80%;
            height: 48px;
            outline: none;
            border: none;
            padding: 0;
            padding-left: 16px;
          }

          .newSubtaskPlusBtn {
            width: 20px;
            height: 20px;
            display: flex;
            justify-content: center;
            align-items: center;
            border-radius: 10px;

            &:hover {
              cursor: pointer;
              background-color: #d1d1d192;
            }
          }
        }

        .subtaskContainer {
          height: 120px;
          max-width: 440px;
          width: 100%;
          padding: 7px 0px;

          position: absolute;
          top: 101%;
          left: 0;
          display: flex;
          flex-direction: column;
          overflow-y: auto;
          

          .subtaskElementWrapper {
            width: 100%;
            max-width: 440px;
            display: flex;
            justify-content: space-between;
            align-items: flex-start;

            .currentSubtaskBox {
              width: 100%;
              padding: 4px 16px;
              border-radius: 10px;
              display: flex;
              justify-content: space-between;
              align-items: center;


              &:hover {
                cursor: pointer;
                background-color: #d1d1d192;
                .subtaskActionBox {
                  display: flex;
                }
              }

              .dotBox {
                display: flex;
                justify-content: center;
                align-items: center;
<<<<<<< HEAD
                gap: 16px;
=======
                gap: 20px;

                svg{
                  padding: 0;
                }
>>>>>>> cfb7cca2
              }

              .subtaskActionBox {
                display: flex;
                justify-content: center;
                align-items: center;
                gap: 10px;
                display: none;

                div{
                  display: flex;
                  justify-content: center;
                  align-items: center;
                  svg:hover{
                    cursor: pointer;
                  }
                }

                .subtaskSeparator {
                  width: 2px;
                  height: 24px;
                  background-color: #a8a8a8;
                }
              }
            }

            .editSubtaskBox {
              width: 100%;
              height: 30px;
              padding: 4px 16px;
              background-color: white;
              border-bottom: 1px solid #29abe2;
              display: flex;
              justify-content: space-between;
              align-items: center;

              .editSubtaskInput {
                width: 80%;
                height: 98%;
                outline: none;
                border: none;
                padding: 0;
                border-radius: 0;
              }

              .subtaskActionBox {
                display: flex;
                justify-content: center;
                align-items: center;
                gap: 10px;

                div{
                  display: flex;
                  justify-content: center;
                  align-items: center;
                  svg:hover{
                    cursor: pointer;
                  }
                }

                .subtaskSeparator {
                  width: 2px;
                  height: 24px;
                  background-color: #a8a8a8;
                }
              }
            }
          }
        }
      }
    }
  }

  .addTaskBottomContainer {
    width: 976px;
    max-width: 100%;
    display: flex;
    justify-content: space-between;
    align-items: flex-end;

    .taskBtnContainer {
      display: flex;

      .cancelBtn {
        gap: 4px;
        padding: 16px;
        border-radius: 10px;
        border: 1px solid #2a3647;
        background-color: white;
        font-size: 20px;
        font-weight: 400;
        color: #2a3647;
        margin-right: 24px;
        transition: all 0.1s ease-in-out;

        @media (max-width: $breakpoint-xs) and (max-height: 950px) {
          font-size: 16px;
          padding: 10px 14px;
        }

        &:hover {
          border: 1px solid #29abe2;
          color: #29abe2;
          box-shadow: 1px 4px 4px 1px rgba(0, 0, 0, 0.25);

          img {
            filter: invert(46%) sepia(52%) saturate(2400%) hue-rotate(163deg) brightness(95%) contrast(101%);
          }
        }
      }

      .createBtn {
        gap: 4px;
        padding: 16px;
        border: none;
        border-radius: 10px;
        background-color: #2a3647;
        font-size: 20px;
        font-weight: 700;
        color: white;
        transition: all 0.1s ease-in-out;

        &:hover {
          background-color: #29abe2;
          box-shadow: 1px 4px 4px 1px rgba(0, 0, 0, 0.25);
        }

        @media (max-width: $breakpoint-xs) and (max-height: 950px) {
          font-size: 16px;
          padding: 10px 14px;
        }
      }
    }
  }
}

// display justify align-items display justify-content<|MERGE_RESOLUTION|>--- conflicted
+++ resolved
@@ -378,15 +378,11 @@
                 display: flex;
                 justify-content: center;
                 align-items: center;
-<<<<<<< HEAD
-                gap: 16px;
-=======
                 gap: 20px;
 
                 svg{
                   padding: 0;
                 }
->>>>>>> cfb7cca2
               }
 
               .subtaskActionBox {
