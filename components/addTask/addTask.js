import { openCloseDropdown, closeUsersDropdownList, selectedUsers, clearSelectedUsers } from "../addTask/userDropdown.js";

import { returnIcon } from "../icons.js";

import { getTaskTemplate } from "../addTask/taskTemplate.js";

let currentPrio = "medium";
let currentProgress = 0;
let currentStatus = "In progress";

<<<<<<< HEAD
=======




>>>>>>> 4579d87f
export function openTaskModal(modal) {
  document.getElementById("taskModalBackground").classList.remove("d_none");
  renderTaskTemplate(modal);
  // clearAddErrorAlerts();
  setTimeout(() => {
    document.getElementById("addTaskModalContainer").style.left = "50%";
  }, 50);
}

export function hideTaskModal() {
  document.getElementById("addTaskModalContainer").style.left = "150%";
  clearAddTaskHTML();
  setTimeout(() => {
    document.getElementById("taskModalBackground").classList.add("d_none");
    clearAddInputFields();
  }, 550);
}

export function hideTaskModalFromBG(event) {
  if (event.target.id == "taskModalBackground") {
    hideTaskModal();
  } else {
    return;
  }
}

export function renderTaskTemplate(card, currentID) {
  // card = "add", "edit", "modal"
  let cardRef;
  if (card == "add") {
    cardRef = "addTaskWrapper";
  } else if (card == "edit") {
    cardRef = "taskDetailViewCard";
  } else {
    cardRef = "addTaskModalContainer";
  }
  let cardRenderRef = document.getElementById(cardRef);
  cardRenderRef.innerHTML = getTaskTemplate(card);
}

let emptyTaskTemplate = {
  id: "",
  title: "",
  description: "",
  assignedTo: { placeholder: "placeholder" },
  dueDate: "",
  creationDate: "",
  creatorId: "",
  priority: "",
  category: "",
  categoryColor: "",
  progress: "",
  status: "",
  subtasks: {
    placeholder: "placeholder",
  },
};

let newTaskObject = {
  id: "",
  title: "",
  description: "",
  assignedTo: { placeholder: "placeholder" },
  dueDate: "",
  creationDate: "",
  creatorId: "",
  priority: "",
  category: "",
  categoryColor: "",
  progress: "",
  status: "",
  subtasks: {
    placeholder: "placeholder",
  },
};

export function getNewTaskTemplate() {
  newTaskObject.id = "TASK" + Date.now();
  newTaskObject.title = document.getElementById("taskTitleInput").value;
  newTaskObject.description = document.getElementById("taskDescription").value;
  newTaskObject.dueDate = document.getElementById("taskDueDate").value;
  newTaskObject.creationDate = Date.now();
  newTaskObject.creatorId = "";
  newTaskObject.priority = currentPrio;
  newTaskObject.category = document.getElementById("taskCategory").innerText;
  newTaskObject.categoryColor = "";
  newTaskObject.progress = currentProgress;
  newTaskObject.status = currentStatus;
  getSelectedUsers();
  let newTask = newTaskObject;
  if (!validateNewTaskInputs()) {
    return;
  }
  clearAddTaskHTML();
  clearSelectedUsers();
  return newTask;
}

function setGlobalVariablesToDefault() {
  currentPrio = "medium";
  currentProgress = 0;
  currentStatus = "In progress";
  newTaskObject = emptyTaskTemplate;
}

export function clearAddTaskHTML() {
  document.getElementById("taskTitleInput").value = "";
  document.getElementById("taskTitleWarning").classList.add("d_none");
  document.getElementById("taskTitleInput").style.borderColor = "#d1d1d1";
  document.getElementById("taskDescription").value = "";
  document.getElementById("currentAssignation").innerHTML = "";
  document.getElementById("taskDueDate").value = "";
  document.getElementById("taskDateWarning").classList.add("d_none");
  document.getElementById("taskDueDate").style.borderColor = "#d1d1d1";
  document.getElementById("taskCategory").innerText = "Select task category";
  document.getElementById("taskCategoryWarning").classList.add("d_none");
  document.getElementById("categoryDropdown").style.borderColor = "#d1d1d1";
  document.getElementById("subtaskContainer").innerHTML = "";
  setGlobalVariablesToDefault();
  clearSelectedUsers();
  closeUsersDropdownList("assignedToDropdownArrow", "contactsToAssign");
}

export function createNewSubtask(card, inputID, containerID) {
  if (card == "add" && document.getElementById("subtaskInput").value) {
    renderSubtaskElement(inputID, containerID);
    document.getElementById("subtaskInput").value = "";
  }
  if (card == "edit") {
  }
}

export function renderSubtaskElement(inputID, containerID) {
  let subtaskText = document.getElementById(inputID).value;
  let subtaskID = createSubtaskObject(subtaskText);
  let newSubtaskTemplate = getSubtaskTemplate(subtaskText, subtaskID);
  document.getElementById(containerID).insertAdjacentHTML("beforeend", newSubtaskTemplate);
}

function createSubtaskObject(subtaskText) {
  let subtaskID = "SUBTASK" + Date.now();
  let newSubtask = {
    creationDate: Date.now(),
    creatorId: "",
    id: subtaskID,
    isDone: false,
    task: subtaskText,
  };
  newTaskObject.subtasks[subtaskID] = newSubtask;
  return subtaskID;
}

function getSubtaskTemplate(subtaskText, subtaskID) {
  return /*html*/ `
    <div id="subtaskElementWrapper-${subtaskID}" class="subtaskElementWrapper">
      <div id="currentSubtaskBox-${subtaskID}" class="currentSubtaskBox">
        <div class="dotBox">
          ${returnIcon("dot")}
          <p id="currentSubtaskText-${subtaskID}">${subtaskText}</p>
        </div>
        
        <div class="subtaskActionBox">
          <div onclick="editSubtask('${subtaskID}')" id="currentSubtaskEdit-${subtaskID}">${returnIcon("editPen")}</div>
          <div class="subtaskSeparator"></div>
          <div onclick="deleteSubtask('${subtaskID}', 'add')" id="currentSubtaskDelete-${subtaskID}">${returnIcon("deleteTrashCan")}</div>
        </div>
      </div>
      <div id="editSubtaskBox-${subtaskID}" class="editSubtaskBox d_none">
        <input id="editSubtaskInput-${subtaskID}" type="text" class="editSubtaskInput">
        <div class="subtaskActionBox">
          <div onclick="deleteSubtask('${subtaskID}', 'add')" id="editSubtaskDelete-${subtaskID}">${returnIcon("deleteTrashCan")}</div>
          <div class="subtaskSeparator"></div>
          <div onclick="saveSubtaskEditing('${subtaskID}', 'add')" id="editSubtaskSave-${subtaskID}">${returnIcon("check_black")}</div>
        </div>
      </div>
    </div>
  `;
}

export function editSubtask(subtaskID) {
  document.getElementById(`editSubtaskInput-${subtaskID}`).value = document.getElementById(`currentSubtaskText-${subtaskID}`).innerText;
  document.getElementById(`currentSubtaskBox-${subtaskID}`).classList.add("d_none");
  document.getElementById(`editSubtaskBox-${subtaskID}`).classList.remove("d_none");
}

export function deleteSubtask(subtaskID, card) {
  if (card == "add") {
    document.getElementById(`subtaskElementWrapper-${subtaskID}`).remove();
    delete newTaskObject.subtasks[subtaskID];
    console.log(newTaskObject);
  } else {
    // lösche das element im html mit der passenden ID
    // lösche das subtask object aus der datenbank mit hilfe von tasksApiService.js / delteSingleSubtaskDatabase()
  }
}

export function saveSubtaskEditing(subtaskID, card) {
  if (card == "add") {
    document.getElementById(`currentSubtaskText-${subtaskID}`).innerText = document.getElementById(`editSubtaskInput-${subtaskID}`).value;
    newTaskObject.subtasks[subtaskID].task = document.getElementById(`editSubtaskInput-${subtaskID}`).value;
    document.getElementById(`currentSubtaskBox-${subtaskID}`).classList.remove("d_none");
    document.getElementById(`editSubtaskBox-${subtaskID}`).classList.add("d_none");
  } else {
    // lösche das element im html mit der passenden ID
    // überschreibe das subtask object aus der datenbank mit hilfe von tasksApiService.js / patchUpdateSingleSubtaskDatabase(taskID, subtaskID, isChecked)
  }
}

export function selectPrio(event) {
  if (event.target == document.getElementById("prioUrgent")) {
    removePrio();
    document.getElementById("prioUrgent").classList.add("urgentPrio");
    currentPrio = "Urgent";
  } else if (event.target == document.getElementById("prioMedium")) {
    removePrio();
    document.getElementById("prioMedium").classList.add("mediumPrio");
    currentPrio = "Medium";
  } else if (event.target == document.getElementById("prioLow")) {
    removePrio();
    document.getElementById("prioLow").classList.add("lowPrio");
    currentPrio = "Low";
  }
}

export function removePrio() {
  document.getElementById("prioUrgent").classList.remove("urgentPrio");
  document.getElementById("prioMedium").classList.remove("mediumPrio");
  document.getElementById("prioLow").classList.remove("lowPrio");
}

export function selectCategory(selectedCategory) {
  document.getElementById("taskCategory").innerText = selectedCategory;
  document.getElementById("categoryDropdownArrow").classList.toggle("rotatedArrow");
  document.getElementById("categorySelectionContainer").classList.toggle("d_none");
}

export function getSelectedUsers() {
  selectedUsers.forEach((userID) => {
    newTaskObject.assignedTo[userID] = userID;
  });
}

export function validateNewTaskInputs() {
  let isTitleValid = validateTaskTitleInput();
  let isDateValid = validateTaskDateInput();
  let isCategoryValid = validateTaskCategoryInput();
  if (!isTitleValid || !isDateValid || !isCategoryValid) {
    console.log("some input is invalid");
    return false;
  }
  console.log("all input is valid");
  return true;
}

export function validateTaskTitleInput() {
  let title = document.getElementById("taskTitleInput").value;
  console.log(title);
  if (title.length < 3) {
    document.getElementById("taskTitleWarning").classList.remove("d_none");
    document.getElementById("taskTitleInput").style.borderColor = "red";
    return false;
  }
  document.getElementById("taskTitleWarning").classList.add("d_none");
  document.getElementById("taskTitleInput").style.borderColor = "#d1d1d1";
  return true;
}

export function validateTaskDateInput() {
  let date = document.getElementById("taskDueDate").value;
  let dateToday = new Date(Date.now());
  let formattedDate = dateToday.toISOString().split("T")[0];
  if (!date || date < formattedDate) {
    document.getElementById("taskDateWarning").classList.remove("d_none");
    document.getElementById("taskDueDate").style.borderColor = "red";
    return false;
  }
  document.getElementById("taskDateWarning").classList.add("d_none");
  document.getElementById("taskDueDate").style.borderColor = "#d1d1d1";
  return true;
}

export function validateTaskCategoryInput() {
  let category = document.getElementById("taskCategory").innerHTML;
  if (category == "Select task category") {
    document.getElementById("taskCategoryWarning").classList.remove("d_none");
    document.getElementById("categoryDropdown").style.borderColor = "red";
    return false;
  }
  document.getElementById("taskCategoryWarning").classList.add("d_none");
  document.getElementById("categoryDropdown").style.borderColor = "#d1d1d1";
  return true;
}

export function validateTaskTitleByOninput() {
  let inputLettersCount = document.getElementById("taskTitleInput").value.length;
  if (inputLettersCount > 2) {
    validateTaskTitleInput();
  }
}<|MERGE_RESOLUTION|>--- conflicted
+++ resolved
@@ -8,13 +8,10 @@
 let currentProgress = 0;
 let currentStatus = "In progress";
 
-<<<<<<< HEAD
-=======
-
-
-
-
->>>>>>> 4579d87f
+
+
+
+
 export function openTaskModal(modal) {
   document.getElementById("taskModalBackground").classList.remove("d_none");
   renderTaskTemplate(modal);
