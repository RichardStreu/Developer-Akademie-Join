import { openCloseDropdown, closeUsersDropdownList, selectedUsers, clearSelectedUsers } from "../addTask/userDropdown.js";

import { returnIcon } from "../icons.js";

import { getTaskTemplate } from "../addTask/taskTemplate.js";

export let currentPrio = "medium";
let currentProgress = 0;
<<<<<<< HEAD
let currentStatus = "In progress";
=======
let currentStatus = "todo";
>>>>>>> a16fb2b4

export function openTaskModal(modal) {
  document.getElementById("taskModalBackground").classList.remove("d_none");
  renderTaskTemplate(modal);
  setTimeout(() => {
    document.getElementById("addTaskModalContainer").style.left = "50%";
  }, 50);
}

export function hideTaskModal() {
  document.getElementById("addTaskModalContainer").style.left = "150%";
  clearAddTaskHTML();
  setTimeout(() => {
    document.getElementById("taskModalBackground").classList.add("d_none");
  }, 550);
}

export function hideTaskModalFromBG(event) {
  if (event.target.id == "taskModalBackground") {
    hideTaskModal();
  } else {
    return;
  }
}

export function renderTaskTemplate(card, currentID) {
  let cardRef;
  if (card == "add") {
    cardRef = "addTaskWrapper";
  } else if (card == "edit") {
    cardRef = "taskDetailViewCard";
  } else {
    cardRef = "addTaskModalContainer";
  }
  let cardRenderRef = document.getElementById(cardRef);
  cardRenderRef.innerHTML = getTaskTemplate(card);
}

let emptyTaskTemplate = {
  id: "",
  title: "",
  description: "",
  assignedTo: { placeholder: "placeholder" },
  dueDate: "",
  creationDate: "",
  creatorId: "",
  priority: "",
  category: "",
  categoryColor: "",
  progress: "",
  status: "",
  subtasks: {
    placeholder: "placeholder",
  },
};

let newTaskObject = {
  id: "",
  title: "",
  description: "",
  assignedTo: { placeholder: "placeholder" },
  dueDate: "",
  creationDate: "",
  creatorId: "",
  priority: "",
  category: "",
  categoryColor: "",
  progress: "",
  status: "",
  subtasks: {
    placeholder: "placeholder",
  },
};

export function getNewTaskTemplate() {
  newTaskObject.id = "TASK" + Date.now();
  newTaskObject.title = document.getElementById("taskTitleInput").value;
  newTaskObject.description = document.getElementById("taskDescription").value;
  newTaskObject.dueDate = document.getElementById("taskDueDate").value;
  newTaskObject.creationDate = Date.now();
  newTaskObject.creatorId = "";
  newTaskObject.priority = currentPrio;
  newTaskObject.category = document.getElementById("taskCategory").innerText;
  newTaskObject.categoryColor = "";
  newTaskObject.progress = currentProgress;
  newTaskObject.status = currentStatus;
  getSelectedUsers();
  let newTask = newTaskObject;
  if (!validateNewTaskInputs()) {
    return;
  }
  clearAddTaskHTML();
  clearSelectedUsers();
  return newTask;
}

export function setGlobalVariablesToDefault() {
  currentPrio = "medium";
  currentProgress = 0;
  currentStatus = "todo";
  newTaskObject = emptyTaskTemplate;
}

export function clearAddTaskHTML() {
  document.getElementById("taskTitleInput").value = "";
  document.getElementById("taskTitleWarning").classList.add("d_none");
  document.getElementById("taskTitleInput").style.borderColor = "#d1d1d1";
  document.getElementById("taskDescription").value = "";
  document.getElementById("currentAssignation").innerHTML = "";
  document.getElementById("taskDueDate").value = "";
  document.getElementById("taskDateWarning").classList.add("d_none");
  document.getElementById("taskDueDate").style.borderColor = "#d1d1d1";
  document.getElementById("taskCategory").innerText = "Select task category";
  document.getElementById("taskCategoryWarning").classList.add("d_none");
  document.getElementById("categoryDropdown").style.borderColor = "#d1d1d1";
  document.getElementById("subtaskContainer").innerHTML = "";
  setGlobalVariablesToDefault();
  clearSelectedUsers();
  closeUsersDropdownList("assignedToDropdownArrow", "contactsToAssign");
}

export function createNewSubtask(card, inputID, containerID) {
  if (card == "add" && document.getElementById("subtaskInput").value) {
    renderSubtaskElement(inputID, containerID);
    document.getElementById("subtaskInput").value = "";
  }
  if (card == "edit") {
  }
}

export function renderSubtaskElement(inputID, containerID) {
  let subtaskText = document.getElementById(inputID).value;
  let subtaskID = createSubtaskObject(subtaskText);
  let newSubtaskTemplate = getSubtaskTemplate(subtaskText, subtaskID);
  document.getElementById(containerID).insertAdjacentHTML("beforeend", newSubtaskTemplate);
}

function createSubtaskObject(subtaskText) {
  let subtaskID = "SUBTASK" + Date.now();
  let newSubtask = {
    creationDate: Date.now(),
    creatorId: "",
    id: subtaskID,
    isDone: false,
    task: subtaskText,
  };
  newTaskObject.subtasks[subtaskID] = newSubtask;
  return subtaskID;
}

function getSubtaskTemplate(subtaskText, subtaskID) {
  return /*html*/ `
    <div id="subtaskElementWrapper-${subtaskID}" class="subtaskElementWrapper">
      <div id="currentSubtaskBox-${subtaskID}" class="currentSubtaskBox">
        <div class="dotBox">
          ${returnIcon("dot")}
          <p id="currentSubtaskText-${subtaskID}">${subtaskText}</p>
        </div>
        
        <div class="subtaskActionBox">
          <div onclick="editSubtask('${subtaskID}')" id="currentSubtaskEdit-${subtaskID}">${returnIcon("editPen")}</div>
          <div class="subtaskSeparator"></div>
          <div onclick="deleteSubtask('${subtaskID}', 'add')" id="currentSubtaskDelete-${subtaskID}">${returnIcon("deleteTrashCan")}</div>
        </div>
      </div>
      <div id="editSubtaskBox-${subtaskID}" class="editSubtaskBox d_none">
        <input id="editSubtaskInput-${subtaskID}" type="text" class="editSubtaskInput">
        <div class="subtaskActionBox">
          <div onclick="deleteSubtask('${subtaskID}', 'add')" id="editSubtaskDelete-${subtaskID}">${returnIcon("deleteTrashCan")}</div>
          <div class="subtaskSeparator"></div>
          <div onclick="saveSubtaskEditing('${subtaskID}', 'add')" id="editSubtaskSave-${subtaskID}">${returnIcon("check_black")}</div>
        </div>
      </div>
    </div>
  `;
}

export function editSubtask(subtaskID) {
  document.getElementById(`editSubtaskInput-${subtaskID}`).value = document.getElementById(`currentSubtaskText-${subtaskID}`).innerText;
  document.getElementById(`currentSubtaskBox-${subtaskID}`).classList.add("d_none");
  document.getElementById(`editSubtaskBox-${subtaskID}`).classList.remove("d_none");
}

export function deleteSubtask(subtaskID, card) {
  if (card == "add") {
    document.getElementById(`subtaskElementWrapper-${subtaskID}`).remove();
    delete newTaskObject.subtasks[subtaskID];
    console.log(newTaskObject);
  } else {
    // lösche das element im html mit der passenden ID
    // lösche das subtask object aus der datenbank mit hilfe von tasksApiService.js / delteSingleSubtaskDatabase()
  }
}

export function saveSubtaskEditing(subtaskID, card) {
  if (card == "add") {
    document.getElementById(`currentSubtaskText-${subtaskID}`).innerText = document.getElementById(`editSubtaskInput-${subtaskID}`).value;
    newTaskObject.subtasks[subtaskID].task = document.getElementById(`editSubtaskInput-${subtaskID}`).value;
    document.getElementById(`currentSubtaskBox-${subtaskID}`).classList.remove("d_none");
    document.getElementById(`editSubtaskBox-${subtaskID}`).classList.add("d_none");
  } else {
    // lösche das element im html mit der passenden ID
    // überschreibe das subtask object aus der datenbank mit hilfe von tasksApiService.js / patchUpdateSingleSubtaskDatabase(taskID, subtaskID, isChecked)
  }
}

export function setHighlightSubtaskDivBorder(event) {
  document.getElementById("subtaskInputContainer").classList.add("borderColorBlue");
}

export function removeHighlightSubtaskDivBorder(event) {
  if (event.target.id != "subtaskInput") {
    document.getElementById("subtaskInputContainer").classList.remove("borderColorBlue");
  }
}

export function selectPrio(event) {
  if (event.target == document.getElementById("prioUrgent")) {
    removePrio();
    document.getElementById("prioUrgent").classList.add("urgentPrio");
    currentPrio = "Urgent";
  } else if (event.target == document.getElementById("prioMedium")) {
    removePrio();
    document.getElementById("prioMedium").classList.add("mediumPrio");
    currentPrio = "Medium";
  } else if (event.target == document.getElementById("prioLow")) {
    removePrio();
    document.getElementById("prioLow").classList.add("lowPrio");
    currentPrio = "Low";
  }
}

export function removePrio() {
  document.getElementById("prioUrgent").classList.remove("urgentPrio");
  document.getElementById("prioMedium").classList.remove("mediumPrio");
  document.getElementById("prioLow").classList.remove("lowPrio");
}

export function selectCategory(selectedCategory) {
  document.getElementById("taskCategory").innerText = selectedCategory;
  document.getElementById("categoryDropdownArrow").classList.toggle("rotatedArrow");
  document.getElementById("categorySelectionContainer").classList.toggle("d_none");
}

export function getSelectedUsers() {
  selectedUsers.forEach((userID) => {
    newTaskObject.assignedTo[userID] = userID;
  });
}

export function validateNewTaskInputs() {
  let isTitleValid = validateTaskTitleInput();
  let isDateValid = validateTaskDateInput();
  let isCategoryValid = validateTaskCategoryInput();
  if (!isTitleValid || !isDateValid || !isCategoryValid) {
    return false;
  }
  return true;
}

export function validateTaskTitleInput() {
  let title = document.getElementById("taskTitleInput").value;
  if (title.length < 3) {
    document.getElementById("taskTitleWarning").classList.remove("d_none");
    document.getElementById("taskTitleInput").classList.add("borderColorRed");
    return false;
  }
  document.getElementById("taskTitleWarning").classList.add("d_none");
  document.getElementById("taskTitleInput").classList.remove("borderColorRed");
  return true;
}

export function validateTaskDateInput() {
  let date = document.getElementById("taskDueDate").value;
  let dateToday = new Date(Date.now());
  let formattedDate = dateToday.toISOString().split("T")[0];
  if (!date || date < formattedDate) {
    document.getElementById("taskDateWarning").classList.remove("d_none");
    document.getElementById("taskDueDate").classList.add("borderColorRed");
    return false;
  }
  document.getElementById("taskDateWarning").classList.add("d_none");
  document.getElementById("taskDueDate").classList.remove("borderColorRed");
  return true;
}

export function validateTaskCategoryInput() {
  let category = document.getElementById("taskCategory").innerHTML;
  if (category == "Select task category") {
    document.getElementById("taskCategoryWarning").classList.remove("d_none");
    document.getElementById("categoryDropdown").classList.add("borderColorRed");
    return false;
  }
  document.getElementById("taskCategoryWarning").classList.add("d_none");
  document.getElementById("categoryDropdown").classList.remove("borderColorRed");
  return true;
}

export function validateTaskTitleByOninput() {
  let inputLettersCount = document.getElementById("taskTitleInput").value.length;
  if (inputLettersCount > 2) {
    validateTaskTitleInput();
    document.getElementById("taskTitleInput").classList.remove("borderColorRed");
  }
}<|MERGE_RESOLUTION|>--- conflicted
+++ resolved
@@ -6,11 +6,7 @@
 
 export let currentPrio = "medium";
 let currentProgress = 0;
-<<<<<<< HEAD
-let currentStatus = "In progress";
-=======
 let currentStatus = "todo";
->>>>>>> a16fb2b4
 
 export function openTaskModal(modal) {
   document.getElementById("taskModalBackground").classList.remove("d_none");
