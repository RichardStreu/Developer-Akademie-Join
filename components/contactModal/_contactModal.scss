.contactModal {
  position: absolute;
  top: 0;
  left: 0;
  height: 100vh;
  width: 100%;
  background-color: rgba(0, 0, 0, 0.1);
  border: 1px black solid;
}

.addContactContainer {
  position: absolute;
  top: 50%;
  left: 50%;
  transform: translate(-50%, -50%);
  width: 1212px;
  height: 592px;
  background-color: white;
  border-radius: 30px;
  display: flex;

  .modalLogo {
    z-index: 1;
    position: absolute;
    top: 150px;
    left: 48px;
    height: 66.48px;
    width: 55.6px;
  }

<<<<<<< HEAD
    .newUserLogo {
        width: 120px;
        height: 120px;
        border-radius: 70px;
        position: absolute;
        top: 204px;
        left: 550px;
    }

    .closeModal {
        width: 32px;
        height: 32px;
        border-radius: 16px;
        position: absolute;
        top: 48px;
        left: 1132px;
        &:hover {
            cursor: pointer;
            background-color: #D1D1D1;
        }
    }
    
=======
  .newUserLogo {
    width: 120px;
    height: 120px;
    border-radius: 70px;
    position: absolute;
    top: 204px;
    left: 550px;
  }
>>>>>>> 57c85a20
}

.addContactContainerLeft {
  width: 467px;
  height: 100%;
  padding: 66px 48px;
  background-color: #2a3647;
  border-top-left-radius: 30px;
  border-bottom-left-radius: 30px;
  display: flex;
  flex-direction: column;
  justify-content: center;
  color: white;

  h1 {
    font-size: 61px;
    font-weight: 700;
  }
  span {
    font-size: 27px;
    margin-bottom: 10px;
  }
  .vector {
    width: 90px;
    height: 2px;
    background-color: #29abe2;
  }
}

.addContactContainerRight {
  width: 745px;
  height: 100%;
  padding: 66px 48px;
  border-top-right-radius: 30px;
  border-bottom-right-radius: 30px;
  display: flex;
  flex-direction: column;
  justify-content: center;
  align-items: end;
  .modalInputsContainer {
    width: 422px;
    height: 215px;
    gap: 32px;
    display: flex;
    flex-direction: column;
    input {
      height: 50px;
      border: 1px solid #d1d1d1;
      border-radius: 10px;
      padding: 13px 21px;
    }
  }

<<<<<<< HEAD
    .modalInputsBtnContainer {
        width: 422px;
        height: 57px;
        margin-top: 50px;
        display: flex;
        button {
            height: 56px;
            display: flex;
            justify-content: space-between;
            &:hover {
                cursor: pointer;
            }   
        }
        .cancelBtn {
            width: 126px;
            padding: 16px;
            border-radius: 10px;
            border: 1px solid #2A3647;
            background-color: white;
            font-size: 20px;
            font-weight: 400;
            color: #2A3647;
            margin-right: 24px;
        }
=======
  .modalInputsBtnContainer {
    width: 422px;
    height: 57px;
    margin-top: 50px;
    display: flex;
    button {
      height: 56px;
      &:hover {
        cursor: pointer;
      }
    }
    .cancelBtn {
      width: 126px;
      padding: 16px;
      border-radius: 10px;
      border: 1px solid #2a3647;
      background-color: white;
      font-size: 20px;
      font-weight: 400;
      color: #2a3647;
      margin-right: 24px;
    }
>>>>>>> 57c85a20

    .createBtn {
      width: 214px;
      padding: 16px;
      border-radius: 10px;
      background-color: #2a3647;
      font-size: 20px;
      font-weight: 700;
      color: white;
    }
  }
}

.currentUserInitials {
  height: 50px;
  width: 50px;
  border-radius: 50%;
}<|MERGE_RESOLUTION|>--- conflicted
+++ resolved
@@ -19,16 +19,6 @@
   border-radius: 30px;
   display: flex;
 
-  .modalLogo {
-    z-index: 1;
-    position: absolute;
-    top: 150px;
-    left: 48px;
-    height: 66.48px;
-    width: 55.6px;
-  }
-
-<<<<<<< HEAD
     .newUserLogo {
         width: 120px;
         height: 120px;
@@ -51,16 +41,6 @@
         }
     }
     
-=======
-  .newUserLogo {
-    width: 120px;
-    height: 120px;
-    border-radius: 70px;
-    position: absolute;
-    top: 204px;
-    left: 550px;
-  }
->>>>>>> 57c85a20
 }
 
 .addContactContainerLeft {
@@ -114,7 +94,29 @@
     }
   }
 
-<<<<<<< HEAD
+  .modalInputsBtnContainer {
+    width: 422px;
+    height: 57px;
+    margin-top: 50px;
+    display: flex;
+    button {
+      height: 56px;
+      &:hover {
+        cursor: pointer;
+      }
+    }
+    .cancelBtn {
+      width: 126px;
+      padding: 16px;
+      border-radius: 10px;
+      border: 1px solid #2a3647;
+      background-color: white;
+      font-size: 20px;
+      font-weight: 400;
+      color: #2a3647;
+      margin-right: 24px;
+    }
+
     .modalInputsBtnContainer {
         width: 422px;
         height: 57px;
@@ -139,39 +141,16 @@
             color: #2A3647;
             margin-right: 24px;
         }
-=======
-  .modalInputsBtnContainer {
-    width: 422px;
-    height: 57px;
-    margin-top: 50px;
-    display: flex;
-    button {
-      height: 56px;
-      &:hover {
-        cursor: pointer;
-      }
-    }
-    .cancelBtn {
-      width: 126px;
-      padding: 16px;
-      border-radius: 10px;
-      border: 1px solid #2a3647;
-      background-color: white;
-      font-size: 20px;
-      font-weight: 400;
-      color: #2a3647;
-      margin-right: 24px;
-    }
->>>>>>> 57c85a20
 
-    .createBtn {
-      width: 214px;
-      padding: 16px;
-      border-radius: 10px;
-      background-color: #2a3647;
-      font-size: 20px;
-      font-weight: 700;
-      color: white;
+        .createBtn {
+            width: 214px;
+            padding: 16px;
+            border-radius: 10px;
+            background-color: #2A3647;
+            font-size: 20px;
+            font-weight: 700;
+            color: white;
+        }
     }
   }
 }
