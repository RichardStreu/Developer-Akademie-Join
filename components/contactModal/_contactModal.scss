.contactModal {
<<<<<<< HEAD
  position: absolute;
  top: 0;
  left: 0;
  height: 100vh;
  width: 100%;
  background-color: rgba(0, 0, 0, 0.155);
  border: 1px black solid;
  position: relative;
=======
    position: absolute;
    top: 0;
    left: 0;
    height: 100vh;
    width: 100%;
    background-color: rgba(0, 0, 0, 0.1);
    border: 1px black solid;
    
>>>>>>> 0c7313f2
}

.addContactContainer {
  position: absolute;
  top: 30%;
  left: 30%;
  width: 1212px;
  height: 592px;
  background-color: white;
  border-radius: 30px;
  display: flex;
  position: relative;
  .modalLogo {
    z-index: 1;
    position: absolute;
<<<<<<< HEAD
    top: 150px;
    left: 48px;
    height: 66.48px;
    width: 55.6px;
  }
=======
    top: 50%;
    left: 50%;
    transform: translate(-50% , -50%);
    width: 1212px;
    height: 592px;
    background-color: white;
    border-radius: 30px;
    display: flex;
    
    .modalLogo {
        z-index: 1;
        position: absolute;
        top: 150px;
        left: 48px;
        height: 66.48px;
        width: 55.6px;
    }
>>>>>>> 0c7313f2

  .newUserLogo {
    width: 120px;
    height: 120px;
    border-radius: 70px;
    position: absolute;
    top: 204px;
    left: 550px;
  }
}

.addContactContainerLeft {
<<<<<<< HEAD
  width: 467px;
  height: 100%;
  padding: 66px 48px;
  background-color: #2a3647;
  border-top-left-radius: 30px;
  border-bottom-left-radius: 30px;
  display: flex;
  flex-direction: column;
  justify-content: center;
  color: white;
  position: relative;
  h1 {
    font-size: 61px;
    font-weight: 700;
  }
  span {
    font-size: 27px;
    margin-bottom: 10px;
  }
  .vector {
    width: 90px;
    height: 2px;
    background-color: #29abe2;
  }
=======
    width: 467px;
    height: 100%;
    padding: 66px 48px;
    background-color: #2A3647;
    border-top-left-radius: 30px;
    border-bottom-left-radius: 30px;
    display: flex;
    flex-direction: column;
    justify-content: center;
    color: white;
    
    h1 {
        font-size: 61px;
        font-weight: 700;
    }
    span {
        font-size: 27px;
        margin-bottom: 10px;
    }
    .vector {
        width: 90px;
        height: 2px;
        background-color: #29ABE2;
    }
>>>>>>> 0c7313f2
}

.addContactContainerRight {
  width: 745px;
  height: 100%;
  padding: 66px 48px;
  border-top-right-radius: 30px;
  border-bottom-right-radius: 30px;
  display: flex;
  flex-direction: column;
  justify-content: center;
  align-items: end;
  .modalInputsContainer {
    width: 422px;
    height: 215px;
    gap: 32px;
    display: flex;
    flex-direction: column;
    input {
      height: 50px;
      border: 1px solid #d1d1d1;
      border-radius: 10px;
      padding: 13px 21px;
    }
  }

<<<<<<< HEAD
  .modalInputsBtnContainer {
    width: 422px;
    height: 57px;
    margin-top: 50px;
    display: flex;
    button {
      height: 56px;
    }
    .cancelBtn {
      width: 126px;
      padding: 16px;
      border-radius: 10px;
      border: 1px solid #2a3647;
      background-color: white;
      font-size: 20px;
      font-weight: 400;
      color: #2a3647;
      margin-right: 24px;
    }
=======
    .modalInputsBtnContainer {
        width: 422px;
        height: 57px;
        margin-top: 50px;
        display: flex;
        button {
            height: 56px;
            &:hover {
                cursor: pointer;
            }   
        }
        .cancelBtn {
            width: 126px;
            padding: 16px;
            border-radius: 10px;
            border: 1px solid #2A3647;
            background-color: white;
            font-size: 20px;
            font-weight: 400;
            color: #2A3647;
            margin-right: 24px;
        }
>>>>>>> 0c7313f2

    .createBtn {
      width: 214px;
      padding: 16px;
      border-radius: 10px;
      background-color: #2a3647;
      font-size: 20px;
      font-weight: 700;
      color: white;
    }
<<<<<<< HEAD
  }
}
=======
}

// .button:hover {
//     cursor: pointer;
// }
>>>>>>> 0c7313f2
<|MERGE_RESOLUTION|>--- conflicted
+++ resolved
@@ -1,23 +1,11 @@
 .contactModal {
-<<<<<<< HEAD
   position: absolute;
   top: 0;
   left: 0;
   height: 100vh;
   width: 100%;
-  background-color: rgba(0, 0, 0, 0.155);
+  background-color: rgba(0, 0, 0, 0.1);
   border: 1px black solid;
-  position: relative;
-=======
-    position: absolute;
-    top: 0;
-    left: 0;
-    height: 100vh;
-    width: 100%;
-    background-color: rgba(0, 0, 0, 0.1);
-    border: 1px black solid;
-    
->>>>>>> 0c7313f2
 }
 
 .addContactContainer {
@@ -33,44 +21,36 @@
   .modalLogo {
     z-index: 1;
     position: absolute;
-<<<<<<< HEAD
-    top: 150px;
-    left: 48px;
-    height: 66.48px;
-    width: 55.6px;
-  }
-=======
     top: 50%;
     left: 50%;
-    transform: translate(-50% , -50%);
+    transform: translate(-50%, -50%);
     width: 1212px;
     height: 592px;
     background-color: white;
     border-radius: 30px;
     display: flex;
-    
+
     .modalLogo {
-        z-index: 1;
-        position: absolute;
-        top: 150px;
-        left: 48px;
-        height: 66.48px;
-        width: 55.6px;
+      z-index: 1;
+      position: absolute;
+      top: 150px;
+      left: 48px;
+      height: 66.48px;
+      width: 55.6px;
     }
->>>>>>> 0c7313f2
 
-  .newUserLogo {
-    width: 120px;
-    height: 120px;
-    border-radius: 70px;
-    position: absolute;
-    top: 204px;
-    left: 550px;
+    .newUserLogo {
+      width: 120px;
+      height: 120px;
+      border-radius: 70px;
+      position: absolute;
+      top: 204px;
+      left: 550px;
+    }
   }
 }
 
 .addContactContainerLeft {
-<<<<<<< HEAD
   width: 467px;
   height: 100%;
   padding: 66px 48px;
@@ -81,7 +61,7 @@
   flex-direction: column;
   justify-content: center;
   color: white;
-  position: relative;
+
   h1 {
     font-size: 61px;
     font-weight: 700;
@@ -95,32 +75,6 @@
     height: 2px;
     background-color: #29abe2;
   }
-=======
-    width: 467px;
-    height: 100%;
-    padding: 66px 48px;
-    background-color: #2A3647;
-    border-top-left-radius: 30px;
-    border-bottom-left-radius: 30px;
-    display: flex;
-    flex-direction: column;
-    justify-content: center;
-    color: white;
-    
-    h1 {
-        font-size: 61px;
-        font-weight: 700;
-    }
-    span {
-        font-size: 27px;
-        margin-bottom: 10px;
-    }
-    .vector {
-        width: 90px;
-        height: 2px;
-        background-color: #29ABE2;
-    }
->>>>>>> 0c7313f2
 }
 
 .addContactContainerRight {
@@ -147,7 +101,6 @@
     }
   }
 
-<<<<<<< HEAD
   .modalInputsBtnContainer {
     width: 422px;
     height: 57px;
@@ -167,47 +120,43 @@
       color: #2a3647;
       margin-right: 24px;
     }
-=======
+
     .modalInputsBtnContainer {
-        width: 422px;
-        height: 57px;
-        margin-top: 50px;
-        display: flex;
-        button {
-            height: 56px;
-            &:hover {
-                cursor: pointer;
-            }   
+      width: 422px;
+      height: 57px;
+      margin-top: 50px;
+      display: flex;
+      button {
+        height: 56px;
+        &:hover {
+          cursor: pointer;
         }
-        .cancelBtn {
-            width: 126px;
-            padding: 16px;
-            border-radius: 10px;
-            border: 1px solid #2A3647;
-            background-color: white;
-            font-size: 20px;
-            font-weight: 400;
-            color: #2A3647;
-            margin-right: 24px;
-        }
->>>>>>> 0c7313f2
+      }
+      .cancelBtn {
+        width: 126px;
+        padding: 16px;
+        border-radius: 10px;
+        border: 1px solid #2a3647;
+        background-color: white;
+        font-size: 20px;
+        font-weight: 400;
+        color: #2a3647;
+        margin-right: 24px;
+      }
 
-    .createBtn {
-      width: 214px;
-      padding: 16px;
-      border-radius: 10px;
-      background-color: #2a3647;
-      font-size: 20px;
-      font-weight: 700;
-      color: white;
+      .createBtn {
+        width: 214px;
+        padding: 16px;
+        border-radius: 10px;
+        background-color: #2a3647;
+        font-size: 20px;
+        font-weight: 700;
+        color: white;
+      }
     }
-<<<<<<< HEAD
   }
-}
-=======
-}
 
-// .button:hover {
-//     cursor: pointer;
-// }
->>>>>>> 0c7313f2
+  // .button:hover {
+  //     cursor: pointer;
+  // }
+}