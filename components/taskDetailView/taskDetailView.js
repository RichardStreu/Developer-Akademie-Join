import { returnIcon } from "../icons.js";
import { getUsersArray, getTasksArray } from "../../js/script.js";
import { updateProgress } from "../taskDetailViewEdit/editTask.js"; // added by Richard 21.10. 08:30

// The function below is a placeholder until we have the real data structure
// and can fetch the data from the database to render the task detail view.
export async function renderTaskDetailView(taskID) {
  let tasksArray = await getTasksArray(); // Fetch tasks array
  let assignedUsers = await renderAssignedUser(taskID, tasksArray); // Fetch assigned users for the task and render them
  let subtasks = await renderSubtasks(taskID, tasksArray); // Fetch subtasks for the task and render them
  const taskDetailViewRef = document.getElementById("taskDetailView"); // Get task detail view element
  const taskData = tasksArray.find(([id]) => id === taskID)[1]; // Find the task data for the task ID in the tasks array
  if (taskDetailViewRef && taskData) taskDetailViewRef.innerHTML = renderTaskDetailViewTemplate(taskData, assignedUsers, subtasks); // Render the task detail view template with the task data, assigned users and subtasks
  toggleTaskDetailView();
}

// The function find the assigned users for a task and returns the user data
// for each user assigned to the task.
export async function getAssignedUsersData(taskID, tasksArray) {
  let usersArray = await getUsersArray(); // Fetch users array
  const taskData = tasksArray.find(([id]) => id === taskID)[1]; // Find the task data for the task ID in the tasks array
  const assignedTo = Object.values(taskData.assignedTo); // Get the assigned users for the task
  const assignedUsers = [];
  assignedTo.forEach((userId) => {
    // Find the user data for each user assigned to the task and push it to the assignedUsers array
    const user = usersArray.find((usersGroup) => usersGroup[1].id === userId);
    if (user) assignedUsers.push(user[1]);
  });
  return assignedUsers;
}

// The function toggles the task detail view on and off
export function toggleTaskDetailView() {
  const taskDetailViewRef = document.getElementById("taskDetailView");
  taskDetailViewRef.classList.toggle("d_none");
}

document.addEventListener("click", (event) => {
  const taskDetailViewRef = document.getElementById("taskDetailView"); // Get task detail view element
  if (event.target.id == "taskDetailView") {
    // If the click target is the task detail view element toggle the task detail view
    taskDetailViewRef.classList.toggle("d_none");
  }
});

// The function renders the assigned users for a task and returns the user data as HTML
async function renderAssignedUser(taskID, tasksArray) {
  let assignedUsers = await getAssignedUsersData(taskID, tasksArray); // Fetch assigned users for the task and render them
  let userListHTML = "";
  assignedUsers.forEach((user) => {
    if (user) {
      userListHTML += /*html*/ `
        <li class="userName">
          <span class="userInitials" style="background-color: ${user.user_color}">
            ${user.profile.initials}
          </span>
          ${user.profile.first_name} ${user.profile.last_name}
        </li>
      `;
    }
  });
  return userListHTML;
}

// The function renders the subtasks for a task and returns the subtasks as HTML
async function renderSubtasks(taskID, tasksArray) {
  const taskData = tasksArray.find(([id]) => id === taskID)[1]; // Find the task data for the task ID in the tasks array
  const subtasks = Object.values(taskData.subtasks); // Get the subtasks for the task
  let subtasksListHTML = "";
  if (subtasks.length > 1) subtasksListHTML += /*html*/ ` <span>Subtasks</span> `;
  subtasks.forEach((subtask) => {
    // Render the subtasks the id is not a placeholder and push the subtask to the subtasksListHTML
    if (subtask && subtask !== "placeholder") {
      subtasksListHTML += /*html*/ `
        <li class="subtask" id="subtasksID${subtask.id}">
          <input 
            onchange="checkedSubtask(event,'${taskID}','${taskData.status}')" 
            type="checkbox" 
            name="${subtask.id}" 
            id="${subtask.id}" 
            class="checkboxSubtask" 
            ${subtask.isDone ? "checked" : ""}>
          ${subtask.task}
        </li>
      `;
    }
  });
  return subtasksListHTML;
}

// The function checks a subtask and updates the task data with the new subtask status
// and returns the updated task data
export async function checkedSubtask(event, taskID, currentTaskStatus) {
  let tasksArray = await getTasksArray(); // Fetch tasks array to get the task data for the task ID
  const taskData = tasksArray.find(([id]) => id === taskID)[1]; // Find the task data for the task ID in the tasks array
  let checkboxId = event.target.id; // Get the checkbox ID the checkbox is the subtask ID
  let isChecked = event.target.checked; // Get the status of the checkbox
  const foundSubtask = taskData.subtasks[checkboxId]; // Find the subtask in the task data with the subtask ID
  if (foundSubtask) foundSubtask.isDone = isChecked; // Update the subtask status with the new status
  // #####################################################################################
  // added by Richard 21.10. 08:30
  updateProgress(taskID, checkboxId, isChecked, currentTaskStatus);
  // #####################################################################################
}

// The function renders the task detail view template with the subtasks and assigned users data
function renderTaskDetailViewTemplate(currentTask, assignedUsers, subtasks) {
  return /*html*/ `
    <div id="taskDetailViewCard" class="taskDetailViewCard">
        <div class="header"> 
            <div class="category" style="background-color: ${currentTask.categoryColor}">${currentTask.category}</div>
            <div onclick="toggleTaskDetailView()" class="closeButton">${returnIcon("closeX")}</div>
        </div>
        <div class="title">${currentTask.title}</div>
        <div class="description">${currentTask.description}</div>
        <div class="dueDate"><span>Due date:</span><p>${currentTask.dueDate}</p></div>
        <div class="priority"><span>Priority:</span><p>${currentTask.priority}</p>${returnIcon(`${currentTask.priority}`, `${currentTask.priority}Icon`)}</div>
        <div class="assignedTo">
        <span>Assigned To:</span>
        <ul class="userNames">
            ${assignedUsers}
        </ul>
        <div class="subtasks">
          <ul>
              ${subtasks}
          </ul>
        </div>
        <div class="buttons">
<<<<<<< HEAD
            <button class="deleteButton">${returnIcon("delete")}Delete</button>
            <button onclick="renderTaskDetailViewEdit('${currentTask.id}')" class="editButton">${returnIcon("edit")}Edit</button>        
=======
            <button onclick="deleteExistungTask('${currentTask.status}', '${currentTask.id}')" class="deleteButton">${returnIcon("delete")}Delete</button>
            <button onclick="renderTaskTemplate('edit' ,'${currentTask.id}')" class="editButton">${returnIcon("edit")}Edit</button>        
>>>>>>> a16fb2b4
            </div>
        </div>
    </div>  
    `;
}<|MERGE_RESOLUTION|>--- conflicted
+++ resolved
@@ -126,13 +126,9 @@
           </ul>
         </div>
         <div class="buttons">
-<<<<<<< HEAD
-            <button class="deleteButton">${returnIcon("delete")}Delete</button>
-            <button onclick="renderTaskDetailViewEdit('${currentTask.id}')" class="editButton">${returnIcon("edit")}Edit</button>        
-=======
-            <button onclick="deleteExistungTask('${currentTask.status}', '${currentTask.id}')" class="deleteButton">${returnIcon("delete")}Delete</button>
-            <button onclick="renderTaskTemplate('edit' ,'${currentTask.id}')" class="editButton">${returnIcon("edit")}Edit</button>        
->>>>>>> a16fb2b4
+            <button class="deleteButton">${returnIcon("delete")}Delete</button>                  
+            <button onclick="deleteExistungTask('${currentTask.status}', '${currentTask.id}')" class="deleteButton">${returnIcon("delete")}Delete</button>  
+            <button onclick="renderTaskDetailViewEdit('${currentTask.id}')" class="editButton">${returnIcon("edit")}Edit</button>  
             </div>
         </div>
     </div>  
